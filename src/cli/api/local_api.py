--- conflicted
+++ resolved
@@ -60,15 +60,10 @@
     def delete_experiment(self, path: Path) -> None:
         pass
 
-<<<<<<< HEAD
-    def run_experiment(self, path: str, block: bool) -> Optional[List[ResultType]]:
-        roundSetManager = RoundSetManager()
-        roundSetManager.prepare_input(path)
-=======
+
     def run_experiment(self, path: Path, block: bool) -> Optional[List[ResultType]]:
         roundSetManager = RoundSetManager()
         roundSetManager.prepare_input(str(path.resolve()))
->>>>>>> 17498682
         roundSetManager.process()
         roundSetManager.terminate()
         return []
@@ -79,14 +74,6 @@
     def get_results(self, name: str) -> List[ResultType]:
         outputConverter = OutputConverter('log_dir', 'output_dir')
         round_number = 1
-<<<<<<< HEAD
-        result_list = []
-        return outputConverter.convert(round_number, result_list)
-
-    def validate_experiment(self, path: Path) -> bool:
-        roundSetManager = RoundSetManager()
-        return roundSetManager.validate_asset(path)
-=======
         result_list: List[ResultType] = []
         output_result: List[ResultType] = []
         output_result.append(outputConverter.convert(round_number, result_list))
@@ -95,4 +82,3 @@
     def validate_experiment(self, path: Path) -> bool:
         roundSetManager = RoundSetManager()
         return roundSetManager.validate_asset(path)
->>>>>>> 17498682
